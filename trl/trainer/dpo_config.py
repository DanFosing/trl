# Copyright 2025 The HuggingFace Team. All rights reserved.
#
# Licensed under the Apache License, Version 2.0 (the "License");
# you may not use this file except in compliance with the License.
# You may obtain a copy of the License at
#
#     http://www.apache.org/licenses/LICENSE-2.0
#
# Unless required by applicable law or agreed to in writing, software
# distributed under the License is distributed on an "AS IS" BASIS,
# WITHOUT WARRANTIES OR CONDITIONS OF ANY KIND, either express or implied.
# See the License for the specific language governing permissions and
# limitations under the License.

import warnings
from dataclasses import dataclass, field
from enum import Enum
from typing import Any, Callable, Optional, Union

from transformers import TrainingArguments


class FDivergenceType(Enum):
    REVERSE_KL = "reverse_kl"
    JS_DIVERGENCE = "js_divergence"
    ALPHA_DIVERGENCE = "alpha_divergence"


class FDivergenceConstants:
    ALPHA_DIVERGENCE_COEF_KEY = "alpha_divergence_coef"
    ALPHA_DIVERGENCE_COEF_DEFAULT = 1.0


@dataclass
class DPOConfig(TrainingArguments):
    r"""
    Configuration class for the [`DPOTrainer`].

    Using [`~transformers.HfArgumentParser`] we can turn this class into
    [argparse](https://docs.python.org/3/library/argparse#module-argparse) arguments that can be specified on the
    command line.

    Parameters:
        > Parameters that control the model and reference model

        model_init_kwargs (`dict[str, Any]` or `None`, *optional*, defaults to `None`):
            Keyword arguments for `AutoModelForCausalLM.from_pretrained`, used when the `model` argument of the
            [`DPOTrainer`] is provided as a string.
        ref_model_init_kwargs (`dict[str, Any]` or `None`, *optional*, defaults to `None`):
            Keyword arguments for `AutoModelForCausalLM.from_pretrained`, used when the `ref_model` argument of the
            [`DPOTrainer`] is provided as a string.
        model_adapter_name (`str` or `None`, *optional*, defaults to `None`):
            Name of the train target PEFT adapter, when using LoRA with multiple adapters.
        ref_adapter_name (`str` or `None`, *optional*, defaults to `None`):
            Name of the reference PEFT adapter, when using LoRA with multiple adapters.
        force_use_ref_model (`bool`, *optional*, defaults to `False`):
            If you provide a PEFT model as the active model and wish to use a different model for the `ref_model`, set
            this flag to `True`.
        disable_dropout (`bool`, *optional*, defaults to `True`):
            Whether to disable dropout in the model and reference model.
        use_logits_to_keep (`bool`, *optional*, defaults to `False`):
            If `True`, only a specified number of logits are computed in the forward pass. This can be useful for
            saving memory and speeding up training by not computing the logits for all tokens, especially in
            scenarios when working with very long prompts where labels are ignored (-100).

        > Parameters that control the data preprocessing

        dataset_num_proc (`int` or `None`, *optional*, defaults to `None`):
            Number of processes to use for processing the dataset.
        padding_value (`int` or `None`, *optional*, defaults to `None`):
            Padding value to use. If `None`, the padding value of the tokenizer is used.
        label_pad_token_id (`int`, *optional*, defaults to `-100`):
            Padding value to use for labels.
        max_prompt_length (`int` or `None`, *optional*, defaults to `512`):
            Maximum length of the prompt.
        max_completion_length (`int` or `None`, *optional*, defaults to `None`):
            Maximum length of the completion.
        max_length (`int` or `None`, *optional*, defaults to `1024`):
            Maximum length of the full sequence (prompt + completion).
        truncation_mode (`str`, *optional*, defaults to `"keep_end"`):
            Truncation mode to use when the sequence exceeds `max_length`. Possible values are `"keep_end"` and
            `"keep_start"`.
        padding_free (`bool`, *optional*, defaults to `False`):
            Whether forward passes are performed without padding by flattening all sequences in the batch
            into a single continuous sequence. This approach requires associating a `position_ids` vector to track
            positional information. Currently, this is only supported with the `flash_attention_2` mechanism, as it
            can handle the flattened batch structure.
        precompute_ref_log_probs (`bool`, *optional*, defaults to `False`):
            Whether to precompute the log probabilities from the reference model. Setting this to `True` allows
            training without needing the reference model during training, which can help reduce GPU memory usage. If
            set to `False` (default), the reference model will be used during training to compute log probabilities
            on-the-fly.
        precompute_ref_batch_size (`int` or `None`, *optional*, defaults to `None`):
            Batch size to use when precomputing reference model log probabilities. This can be set higher than the
            training batch size to speed up preprocessing. If `None`, defaults to `per_device_train_batch_size` for
            training and `per_device_eval_batch_size` for evaluation.
        tools (`Optional[list[Union[dict, Callable]]]`, *optional*, defaults to `None`):
            List of tools (callable functions) that will be accessible to the model.
            If the template does not support function calling, this argument will have no effect.

        > Parameters that control the training

        learning_rate (`float`, *optional*, defaults to `1e-6`):
            Initial learning rate for [`AdamW`] optimizer. The default value replaces that of
            [`~transformers.TrainingArguments`].
        loss_type (`str` or `list`, *optional*, defaults to `"sigmoid"`):
            Type of loss to use. Possible values are:
                - `"sft"`: cross entropy loss for next token prediction
                - `"sigmoid"`: sigmoid loss from the original [DPO](https://huggingface.co/papers/2305.18290) paper.
                - `"hinge"`: hinge loss on the normalized likelihood from the [SLiC](https://huggingface.co/papers/2305.10425) paper.
                - `"ipo"`: IPO loss from the [IPO](https://huggingface.co/papers/2310.12036) paper.
                - `"exo_pair"`: pairwise EXO loss from the [EXO](https://huggingface.co/papers/2402.00856) paper.
                - `"nca_pair"`: pairwise NCA loss from the [NCA](https://huggingface.co/papers/2402.05369) paper.
                - `"robust"`: unbiased estimate of the DPO loss that is robust to preference noise from the [Robust DPO](https://huggingface.co/papers/2403.00409) paper.
                - `"bco_pair"`: pairwise BCO loss from the [BCO](https://huggingface.co/papers/2404.04656) paper.
                - `"sppo_hard"`: SPPO loss with hard label from the [SPPO](https://huggingface.co/papers/2405.00675) paper.
                - `"aot"`: AOT loss for paired datasets from the [AOT](https://huggingface.co/papers/2406.05882) paper.
                - `"aot_pair"`: AOT loss for unpaired datasets from the [AOT](https://huggingface.co/papers/2406.05882) paper.
                - `"discopop"`: DiscoPOP (a.k.a Log-Ratio Modulated Loss, LRML) loss from the [DiscoPOP](https://huggingface.co/papers/2406.08414) paper.
                - `"apo_zero"`: APO-zero loss from the [APO](https://huggingface.co/papers/2408.06266) paper.
                - `"apo_down"`: APO-down loss from the [APO](https://huggingface.co/papers/2408.06266) paper.
            When a list is provided the loss is the weighted sum (provided by loss_weights) of all of them.
        loss_weights (`dict[str, float]` or `None`, *optional*, defaults to `None`):
            Use to weight a combination of losses. The keys must be in `loss_type`. By default (if not specified in the dict),
            the weight for a loss in loss_type is 1.0.
        beta (`float`, *optional*, defaults to `0.1`):
            Parameter controlling the deviation from the reference model. Higher β means less deviation from the
            reference model. For the IPO loss (`loss_type="ipo"`), β is the regularization parameter denoted by τ in
            the [paper](https://huggingface.co/papers/2310.12036).
        f_divergence_type (`str`, *optional*, defaults to `FDivergenceType.REVERSE_KL`):
            Type of f-divergence regularization function to compute divergence between policy and reference model.
        f_alpha_divergence_coef (`float`, *optional*, defaults to `1.0`):
            α coefficient in the α-divergence u^-α regularization function for DPO loss.
        reference_free (`bool`, *optional*, defaults to `False`):
            Whether to ignore the provided reference model and implicitly use a reference model that assigns equal
            probability to all responses.
        label_smoothing (`float`, *optional*, defaults to `0.0`):
            Robust DPO label smoothing parameter from the [cDPO](https://ericmitchell.ai/cdpo.pdf) report and
            [Robust DPO](https://huggingface.co/papers/2403.00409) paper that should be between `0.0` and `0.5`.
        use_weighting (`bool`, *optional*, defaults to `False`):
            Whether to weight the loss as done in the [WPO](https://huggingface.co/papers/2406.11827) paper.
        rpo_alpha (`float`, *optional*, defaults to `None`):
            α parameter from the [RPO](https://huggingface.co/papers/2404.19733) paper (v3), which controls the
            weighting of the NLL term in the loss. If `None`, no weighting is applied and the loss is the same as the
            DPO loss. The paper recommends `rpo_alpha=1.0`.
        discopop_tau (`float`, *optional*, defaults to `0.05`):
            τ/temperature parameter from the [DiscoPOP](https://huggingface.co/papers/2406.08414) paper, which controls
            the shape of log ratio modulated loss. The paper recommends the default value `discopop_tau=0.05`.
        sync_ref_model (`bool`, *optional*, defaults to `False`):
            Whether to synchronize the reference model with the active model every `ref_model_sync_steps` steps, using
            the `ref_model_mixup_alpha` parameter. This synchronization originites from the
            [TR-DPO](https://huggingface.co/papers/2404.09656) paper.
        ref_model_mixup_alpha (`float`, *optional*, defaults to `0.9`):
            α parameter from the [TR-DPO](https://huggingface.co/papers/2404.09656) paper, which controls the mix
            between the current policy and the previous reference policy during updates. The reference policy is
            updated according to the equation: `π_ref = α * π_θ + (1 - α) * π_ref_prev`. To use this parameter, you
            must set `sync_ref_model=True`.
        ref_model_sync_steps (`int`, *optional*, defaults to `64`):
            τ parameter from the [TR-DPO](https://huggingface.co/papers/2404.09656) paper, which determines how
            frequently the current policy is synchronized with the reference policy. To use this parameter, you must
            set `sync_ref_model=True`.

        > Parameters that control the logging

        generate_during_eval (`bool`, *optional*, defaults to `False`):
            Whether to generate and log completions from both the model and the reference model to W&B or Comet during
            evaluation.
    """

    # Parameters that control the model and reference model
    model_init_kwargs: Optional[dict[str, Any]] = field(
        default=None,
        metadata={
            "help": "Keyword arguments for `AutoModelForCausalLM.from_pretrained`, used when the `model` argument of "
            "the `DPOTrainer` is provided as a string."
        },
    )
    ref_model_init_kwargs: Optional[dict[str, Any]] = field(
        default=None,
        metadata={
            "help": "Keyword arguments for `AutoModelForCausalLM.from_pretrained`, used when the `ref_model` argument "
            "of the `DPOTrainer` is provided as a string."
        },
    )
    model_adapter_name: Optional[str] = field(
        default=None,
        metadata={"help": "Name of the train target PEFT adapter, when using LoRA with multiple adapters."},
    )
    ref_adapter_name: Optional[str] = field(
        default=None,
        metadata={"help": "Name of the reference PEFT adapter, when using LoRA with multiple adapters."},
    )
    force_use_ref_model: bool = field(
        default=False,
        metadata={
            "help": "If you provide a PEFT model as the active model and wish to use a different model for the "
            "`ref_model`, set this flag to `True`."
        },
    )
    disable_dropout: bool = field(
        default=True,
        metadata={"help": "Whether to disable dropout in the model and reference model."},
    )
    use_logits_to_keep: bool = field(
        default=False,
        metadata={
            "help": "If `True`, only a specified number of logits are computed in the forward pass. This can be "
            "useful for saving memory and speeding up training by not computing the logits for all tokens, especially "
            "in scenarios when working with very long prompts where labels are ignored (-100)."
        },
    )

    # Parameters that control the data preprocessing
    dataset_num_proc: Optional[int] = field(
        default=None,
        metadata={"help": "Number of processes to use for processing the dataset."},
    )
    padding_value: Optional[int] = field(
        default=None,
        metadata={"help": "Padding value to use. If `None`, the padding value of the tokenizer is used."},
    )
    label_pad_token_id: int = field(
        default=-100,
        metadata={"help": "Padding value to use for labels."},
    )
    max_prompt_length: Optional[int] = field(
        default=512,
        metadata={"help": "Maximum length of the prompt."},
    )
    max_completion_length: Optional[int] = field(
        default=None,
        metadata={"help": "Maximum length of the completion."},
    )
    max_length: Optional[int] = field(
        default=1024,
        metadata={"help": "Maximum length of the full sequence (prompt + completion)."},
    )
    truncation_mode: str = field(
        default="keep_end",
        metadata={
            "help": "Truncation mode to use when the sequence exceeds `max_length`. Possible values are `'keep_end'` "
            "and `'keep_start'`.",
            "choices": ["keep_end", "keep_start"],
        },
    )
    padding_free: bool = field(
        default=False,
        metadata={
            "help": "Whether forward passes are performed without padding by flattening all sequences in the batch "
            "into a single continuous sequence. This approach requires associating a `position_ids` vector to track "
            "positional information. Currently, this is only supported with the `flash_attention_2` mechanism, as it "
            "can handle the flattened batch structure."
        },
    )
    precompute_ref_log_probs: bool = field(
        default=False,
        metadata={
            "help": "Whether to precompute the log probabilities from the reference model. Setting this to `True` "
            "allows training without needing the reference model during training, which can help reduce GPU memory "
            "usage. If set to `False` (default), the reference model will be used during training to compute log "
            "probabilities on-the-fly."
        },
    )
    precompute_ref_batch_size: Optional[int] = field(
        default=None,
        metadata={
            "help": "Batch size to use when precomputing reference model log probabilities. This can be set higher "
            "than the training batch size to speed up preprocessing. If `None`, defaults to "
            "`per_device_train_batch_size` for training and `per_device_eval_batch_size` for evaluation."
        },
    )
    tools: Optional[list[Union[dict, Callable]]] = field(
        default=None,
        metadata={
            "help": "List of tools (callable functions) that will be accessible to the model. If the template does "
            "not support function calling, this argument will have no effect."
        },
    )

    # Parameters that control the training
    learning_rate: float = field(
        default=1e-6,
        metadata={
            "help": "Initial learning rate for `AdamW` optimizer. The default value replaces that of "
            "`transformers.TrainingArguments`."
        },
    )
    loss_type: list[str] = field(
        default="sigmoid",
        metadata={
            "help": "Type of loss to use.",
            "choices": [
                "sigmoid",
                "hinge",
                "ipo",
                "exo_pair",
                "nca_pair",
                "robust",
                "bco_pair",
                "sppo_hard",
                "aot",
                "aot_pair",
                "discopop",
                "apo_zero",
                "apo_down",
            ],
        },
    )
    loss_weights: Optional[dict[str, float]] = field(
        default=None, metadata={"help": "Use to weight a combination of losses"}
    )
    beta: float = field(
        default=0.1,
        metadata={
            "help": "Parameter controlling the deviation from the reference model. "
            "Higher β means less deviation from the reference model."
        },
    )
    f_divergence_type: FDivergenceType = field(
        default=FDivergenceType.REVERSE_KL,
        metadata={
            "help": "Type of f-divergence regularization function to compute divergence between policy and reference "
            "model."
        },
    )
    f_alpha_divergence_coef: float = field(
        default=1.0,
        metadata={"help": "α coefficient in the α-divergence u^-α regularization function for DPO loss."},
    )
    reference_free: bool = field(
        default=False,
        metadata={
            "help": "Whether to ignore the provided reference model and implicitly use a reference model that assigns "
            "equal probability to all responses."
        },
    )
    label_smoothing: float = field(
        default=0.0,
        metadata={
            "help": "Robust DPO label smoothing parameter from the cDPO report and Robust DPO paper that should "
            "be between `0.0` and `0.5`."
        },
    )
    use_weighting: bool = field(
        default=False,
        metadata={"help": "Whether to weight the loss as done in the WPO paper."},
    )
    rpo_alpha: Optional[float] = field(
        default=None,
        metadata={
            "help": "α parameter from the RPO paper (v3), which controls the weighting of the NLL term in the loss. "
            "If `None`, no weighting is applied and the loss is the same as the DPO loss. The paper recommends "
            "`rpo_alpha=1.0`."
        },
    )
    discopop_tau: float = field(
        default=0.05,
        metadata={
            "help": "τ/temperature parameter from the DiscoPOP paper, which controls the shape of log ratio modulated "
            "loss. The paper recommends the default value `discopop_tau=0.05`."
        },
    )
    sync_ref_model: bool = field(
        default=False,
        metadata={
            "help": "Whether to synchronize the reference model with the active model every `ref_model_sync_steps` "
            "steps, using the `ref_model_mixup_alpha` parameter."
        },
    )
    ref_model_mixup_alpha: float = field(
        default=0.9,
        metadata={
            "help": "α parameter from the TR-DPO paper, which controls the mix between the current policy and the "
            "previous reference policy during updates. The reference policy is updated according to the equation: "
            "`π_ref = α * π_θ + (1 - α) * π_ref_prev`. To use this parameter, you must set `sync_ref_model=True`."
        },
    )
    ref_model_sync_steps: int = field(
        default=64,
        metadata={
            "help": "τ parameter from the TR-DPO paper, which determines how frequently the current policy is "
            "synchronized with the reference policy. To use this parameter, you must set `sync_ref_model=True`."
        },
    )

    # Parameters that control the logging
    generate_during_eval: bool = field(
        default=False,
        metadata={
            "help": "Whether to generate and log completions from both the model and the reference model to W&B or "
            "Comet during evaluation."
        },
    )

    # Deprecated parameters
    use_num_logits_to_keep: bool = field(
        default=False,
        metadata={"help": "Deprecated. Use `use_logits_to_keep` instead."},
    )

    def __post_init__(self):
        super().__post_init__()

        if self.use_num_logits_to_keep:
            warnings.warn(
                "`use_num_logits_to_keep` is deprecated and will be remove in version 0.17.0. Use "
                "`use_logits_to_keep` instead.",
                DeprecationWarning,
            )
<<<<<<< HEAD

        super().__post_init__()

        if hasattr(self.loss_type, "__len__") and len(self.loss_type) == 1:
            self.loss_type = self.loss_type[0]
=======
            self.use_logits_to_keep = self.use_num_logits_to_keep
>>>>>>> bbdd6db1
<|MERGE_RESOLUTION|>--- conflicted
+++ resolved
@@ -401,18 +401,13 @@
     def __post_init__(self):
         super().__post_init__()
 
+        if hasattr(self.loss_type, "__len__") and len(self.loss_type) == 1:
+            self.loss_type = self.loss_type[0]
+
         if self.use_num_logits_to_keep:
             warnings.warn(
                 "`use_num_logits_to_keep` is deprecated and will be remove in version 0.17.0. Use "
                 "`use_logits_to_keep` instead.",
                 DeprecationWarning,
             )
-<<<<<<< HEAD
-
-        super().__post_init__()
-
-        if hasattr(self.loss_type, "__len__") and len(self.loss_type) == 1:
-            self.loss_type = self.loss_type[0]
-=======
-            self.use_logits_to_keep = self.use_num_logits_to_keep
->>>>>>> bbdd6db1
+            self.use_logits_to_keep = self.use_num_logits_to_keep